<<<<<<< HEAD
msrv = "1.73"  # MSRV
=======
>>>>>>> ebc70d00
warn-on-all-wildcard-imports = true
allow-expect-in-tests = true
allow-unwrap-in-tests = true
allow-dbg-in-tests = true
disallowed-methods = [
    { path = "std::option::Option::map_or", reason = "prefer `map(..).unwrap_or(..)` for legibility" },
    { path = "std::option::Option::map_or_else", reason = "prefer `map(..).unwrap_or_else(..)` for legibility" },
    { path = "std::result::Result::map_or", reason = "prefer `map(..).unwrap_or(..)` for legibility" },
    { path = "std::result::Result::map_or_else", reason = "prefer `map(..).unwrap_or_else(..)` for legibility" },
    { path = "std::iter::Iterator::for_each", reason = "prefer `for` for side-effects" },
    { path = "std::iter::Iterator::try_for_each", reason = "prefer `for` for side-effects" },
]<|MERGE_RESOLUTION|>--- conflicted
+++ resolved
@@ -1,7 +1,3 @@
-<<<<<<< HEAD
-msrv = "1.73"  # MSRV
-=======
->>>>>>> ebc70d00
 warn-on-all-wildcard-imports = true
 allow-expect-in-tests = true
 allow-unwrap-in-tests = true
